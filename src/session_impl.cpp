--- conflicted
+++ resolved
@@ -1095,20 +1095,6 @@
 			TORRENT_ASSERT_VAL(conn == int(m_connections.size()) + 1, conn);
 		}
 
-<<<<<<< HEAD
-		m_download_rate.close();
-		m_upload_rate.close();
-
-		// TODO: 3 closing the udp socket here means that
-		// the uTP connections cannot be closed gracefully
-		m_udp_socket.close();
-		m_external_udp_port = 0;
-#ifdef TORRENT_USE_OPENSSL
-		m_ssl_udp_socket.close();
-#endif
-
-=======
->>>>>>> a1d60db7
 		// we need to give all the sockets an opportunity to actually have their handlers
 		// called and cancelled before we continue the shutdown. This is a bit
 		// complicated, if there are no "undead" peers, it's safe tor resume the
@@ -1990,24 +1976,6 @@
 #ifndef TORRENT_DISABLE_LOGGING
 			session_log("giving up on binding listen sockets");
 #endif
-<<<<<<< HEAD
-=======
-			if (m_alerts.should_post<listen_failed_alert>())
-				m_alerts.emplace_alert<listen_failed_alert>(
-					m_listen_interface.address().to_string()
-					, m_listen_interface.port()
-					, listen_failed_alert::bind
-					, ec, listen_failed_alert::tcp);
-			if (listen_port_retries > 0)
-			{
-				m_listen_interface.port(m_listen_interface.port() + 1);
-				// update the actual port m_listen_interface was derived from also
-				if (!m_listen_interfaces.empty())
-					m_listen_interfaces[0].second += 1;
-				--listen_port_retries;
-				goto retry;
-			}
->>>>>>> a1d60db7
 			return;
 		}
 
@@ -2117,7 +2085,6 @@
 			}
 		}
 #endif
-<<<<<<< HEAD
 		if (!created_udp_socket)
 		{
 			m_udp_socket.close();
@@ -2129,32 +2096,10 @@
 				m_udp_mapping[0] = -1;
 			}
 			if (m_udp_mapping[1] != -1 && m_upnp)
-=======
-			if (m_alerts.should_post<listen_failed_alert>())
->>>>>>> a1d60db7
 			{
 				m_upnp->delete_mapping(m_udp_mapping[1]);
 				m_udp_mapping[1] = -1;
 			}
-<<<<<<< HEAD
-=======
-			if (listen_port_retries > 0)
-			{
-				m_listen_interface.port(m_listen_interface.port() + 1);
-				// update the actual port m_listen_interface was derived from also
-				if (!m_listen_interfaces.empty())
-					m_listen_interfaces[0].second += 1;
-				--listen_port_retries;
-				goto retry;
-			}
-			return;
-		}
-		else
-		{
-			m_external_udp_port = m_udp_socket.local_port();
-			maybe_update_udp_mapping(0, false, m_listen_interface.port(), m_listen_interface.port());
-			maybe_update_udp_mapping(1, false, m_listen_interface.port(), m_listen_interface.port());
->>>>>>> a1d60db7
 		}
 
 		// we made it! now post all the listen_succeeded_alerts
