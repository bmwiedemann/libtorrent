/*

Copyright (c) 2006-2016, Arvid Norberg & Daniel Wallin
All rights reserved.

Redistribution and use in source and binary forms, with or without
modification, are permitted provided that the following conditions
are met:

    * Redistributions of source code must retain the above copyright
      notice, this list of conditions and the following disclaimer.
    * Redistributions in binary form must reproduce the above copyright
      notice, this list of conditions and the following disclaimer in
      the documentation and/or other materials provided with the distribution.
    * Neither the name of the author nor the names of its
      contributors may be used to endorse or promote products derived
      from this software without specific prior written permission.

THIS SOFTWARE IS PROVIDED BY THE COPYRIGHT HOLDERS AND CONTRIBUTORS "AS IS"
AND ANY EXPRESS OR IMPLIED WARRANTIES, INCLUDING, BUT NOT LIMITED TO, THE
IMPLIED WARRANTIES OF MERCHANTABILITY AND FITNESS FOR A PARTICULAR PURPOSE
ARE DISCLAIMED. IN NO EVENT SHALL THE COPYRIGHT OWNER OR CONTRIBUTORS BE
LIABLE FOR ANY DIRECT, INDIRECT, INCIDENTAL, SPECIAL, EXEMPLARY, OR
CONSEQUENTIAL DAMAGES (INCLUDING, BUT NOT LIMITED TO, PROCUREMENT OF
SUBSTITUTE GOODS OR SERVICES; LOSS OF USE, DATA, OR PROFITS; OR BUSINESS
INTERRUPTION) HOWEVER CAUSED AND ON ANY THEORY OF LIABILITY, WHETHER IN
CONTRACT, STRICT LIABILITY, OR TORT (INCLUDING NEGLIGENCE OR OTHERWISE)
ARISING IN ANY WAY OUT OF THE USE OF THIS SOFTWARE, EVEN IF ADVISED OF THE
POSSIBILITY OF SUCH DAMAGE.

*/

#include "libtorrent/time.hpp" // for total_seconds

#include <libtorrent/kademlia/traversal_algorithm.hpp>
#include <libtorrent/kademlia/routing_table.hpp>
#include <libtorrent/kademlia/rpc_manager.hpp>
#include <libtorrent/kademlia/node.hpp>
#include <libtorrent/kademlia/dht_observer.hpp> // for dht_logger
#include <libtorrent/session_status.hpp>
#include <libtorrent/socket_io.hpp> // for read_*_endpoint
#include <libtorrent/alert_types.hpp> // for dht_lookup
#include <libtorrent/aux_/time.hpp>

#ifndef TORRENT_DISABLE_LOGGING
#include <libtorrent/hex.hpp> // to_hex
#endif

#include <functional>

using namespace std::placeholders;

namespace libtorrent { namespace dht
{
using detail::read_v4_endpoint;
#if TORRENT_USE_IPV6
using detail::read_v6_endpoint;
#endif

#if TORRENT_USE_ASSERTS
template <class It, class Cmp>
bool is_sorted(It b, It e, Cmp cmp)
{
	if (b == e) return true;

	typename std::iterator_traits<It>::value_type v = *b;
	++b;
	while (b != e)
	{
		if (cmp(*b, v)) return false;
		v = *b;
		++b;
	}
	return true;
}
#endif

observer_ptr traversal_algorithm::new_observer(void* ptr
	, udp::endpoint const& ep, node_id const& id)
{
	observer_ptr o(new (ptr) null_observer(boost::intrusive_ptr<traversal_algorithm>(this), ep, id));
#if TORRENT_USE_ASSERTS
	o->m_in_constructor = false;
#endif
	return o;
}

traversal_algorithm::traversal_algorithm(
	node& dht_node
	, node_id target)
	: m_node(dht_node)
	, m_target(target)
	, m_ref_count(0)
	, m_invoke_count(0)
	, m_branch_factor(3)
	, m_responses(0)
	, m_timeouts(0)
{
#ifndef TORRENT_DISABLE_LOGGING
	if (get_node().observer())
	{
		char hex_target[41];
		aux::to_hex(reinterpret_cast<char const*>(&target[0]), 20, hex_target);
		get_node().observer()->log(dht_logger::traversal, "[%p] NEW target: %s k: %d"
			, static_cast<void*>(this), hex_target, int(m_node.m_table.bucket_size()));
	}
#endif
}

void traversal_algorithm::resort_results()
{
	std::sort(m_results.begin(), m_results.end()
		, [this](observer_ptr const& lhs, observer_ptr const& rhs)
		{ return compare_ref(lhs->id(), rhs->id(), m_target); });
}

void traversal_algorithm::add_entry(node_id const& id, udp::endpoint addr, unsigned char flags)
{
	TORRENT_ASSERT(m_node.m_rpc.allocation_size() >= sizeof(find_data_observer));
	void* ptr = m_node.m_rpc.allocate_observer();
	if (ptr == 0)
	{
#ifndef TORRENT_DISABLE_LOGGING
		if (get_node().observer())
		{
			get_node().observer()->log(dht_logger::traversal, "[%p] failed to allocate memory or observer. aborting!"
				, static_cast<void*>(this));
		}
#endif
		done();
		return;
	}
	observer_ptr o = new_observer(ptr, addr, id);
	if (id.is_all_zeros())
	{
		o->set_id(generate_random_id());
		o->flags |= observer::flag_no_id;
	}

	o->flags |= flags;

	TORRENT_ASSERT(libtorrent::dht::is_sorted(m_results.begin(), m_results.end()
		, [this](observer_ptr const& lhs, observer_ptr const& rhs)
		{ return compare_ref(lhs->id(), rhs->id(), m_target); }));

	std::vector<observer_ptr>::iterator iter = std::lower_bound(
		m_results.begin(), m_results.end(), o
		, [this](observer_ptr const& lhs, observer_ptr const& rhs)
		{ return compare_ref(lhs->id(), rhs->id(), m_target); });

	if (iter == m_results.end() || (*iter)->id() != id)
	{
		if (m_node.settings().restrict_search_ips
			&& !(flags & observer::flag_initial))
		{
#if TORRENT_USE_IPV6
			if (o->target_addr().is_v6())
			{
				address_v6::bytes_type addr_bytes = o->target_addr().to_v6().to_bytes();
				address_v6::bytes_type::const_iterator prefix_it = addr_bytes.begin();
				boost::uint64_t prefix6 = detail::read_uint64(prefix_it);

				if (m_peer6_prefixes.insert(prefix6).second)
					goto add_result;
			}
			else
#endif
			{
				// mask the lower octet
				boost::uint32_t prefix4 = o->target_addr().to_v4().to_ulong();
				prefix4 &= 0xffffff00;

				if (m_peer4_prefixes.insert(prefix4).second)
					goto add_result;
			}

			// we already have a node in this search with an IP very
			// close to this one. We know that it's not the same, because
			// it claims a different node-ID. Ignore this to avoid attacks
#ifndef TORRENT_DISABLE_LOGGING
			if (get_node().observer())
			{
				char hex_id[41];
				aux::to_hex(reinterpret_cast<char const*>(&o->id()[0]), 20, hex_id);
				get_node().observer()->log(dht_logger::traversal
					, "[%p] traversal DUPLICATE node. id: %s addr: %s type: %s"
					, static_cast<void*>(this), hex_id, print_address(o->target_addr()).c_str(), name());
			}
#endif
			return;
		}

	add_result:

		TORRENT_ASSERT((o->flags & observer::flag_no_id)
			|| std::none_of(m_results.begin(), m_results.end()
			, [&id](observer_ptr const& ob) { return ob->id() == id; }));

#ifndef TORRENT_DISABLE_LOGGING
		if (get_node().observer())
		{
			char hex_id[41];
			aux::to_hex(reinterpret_cast<char const*>(&id[0]), 20, hex_id);
			get_node().observer()->log(dht_logger::traversal
				, "[%p] ADD id: %s addr: %s distance: %d invoke-count: %d type: %s"
				, static_cast<void*>(this), hex_id, print_endpoint(addr).c_str()
				, distance_exp(m_target, id), m_invoke_count, name());
		}
#endif
		iter = m_results.insert(iter, o);

		TORRENT_ASSERT(libtorrent::dht::is_sorted(m_results.begin(), m_results.end()
			, [this](observer_ptr const& lhs, observer_ptr const& rhs)
			{ return compare_ref(lhs->id(), rhs->id(), m_target); }));
	}

	if (m_results.size() > 100)
	{
		for (int i = 100; i < int(m_results.size()); ++i)
		{
			if ((m_results[i]->flags & (observer::flag_queried | observer::flag_failed | observer::flag_alive))
				== observer::flag_queried)
			{
				// set the done flag on any outstanding queries to prevent them from
				// calling finished() or failed()
				m_results[i]->flags |= observer::flag_done;
				TORRENT_ASSERT(m_invoke_count > 0);
				--m_invoke_count;
			}

#if TORRENT_USE_ASSERTS
			m_results[i]->m_was_abandoned = true;
#endif
		}
		m_results.resize(100);
	}
}

void traversal_algorithm::start()
{
	// in case the routing table is empty, use the
	// router nodes in the table
	if (m_results.size() < 3) add_router_entries();
	init();
	bool is_done = add_requests();
	if (is_done) done();
}

void* traversal_algorithm::allocate_observer()
{
	return m_node.m_rpc.allocate_observer();
}

void traversal_algorithm::free_observer(void* ptr)
{
	m_node.m_rpc.free_observer(ptr);
}

char const* traversal_algorithm::name() const
{
	return "traversal_algorithm";
}

void traversal_algorithm::traverse(node_id const& id, udp::endpoint addr)
{
#ifndef TORRENT_DISABLE_LOGGING
	if (id.is_all_zeros() && get_node().observer())
	{
		get_node().observer()->log(dht_logger::traversal
			, "[%p] WARNING node returned a list which included a node with id 0"
			, static_cast<void*>(this));
	}
#endif

	// let the routing table know this node may exist
	m_node.m_table.heard_about(id, addr);

	add_entry(id, addr, 0);
}

void traversal_algorithm::finished(observer_ptr o)
{
<<<<<<< HEAD
#ifdef TORRENT_DEBUG
	auto i = std::find(m_results.begin(), m_results.end(), o);
=======
#if TORRENT_USE_ASSERTS
	std::vector<observer_ptr>::iterator i = std::find(
		m_results.begin(), m_results.end(), o);
>>>>>>> 5ecd00c5

	TORRENT_ASSERT(i != m_results.end() || m_results.size() == 100);
#endif

	// if this flag is set, it means we increased the
	// branch factor for it, and we should restore it
	if (o->flags & observer::flag_short_timeout)
	{
		TORRENT_ASSERT(m_branch_factor > 0);
		--m_branch_factor;
	}

	TORRENT_ASSERT(o->flags & observer::flag_queried);
	o->flags |= observer::flag_alive;

	++m_responses;
	TORRENT_ASSERT(m_invoke_count > 0);
	--m_invoke_count;
	bool is_done = add_requests();
	if (is_done) done();
}

// prevent request means that the total number of requests has
// overflown. This query failed because it was the oldest one.
// So, if this is true, don't make another request
void traversal_algorithm::failed(observer_ptr o, int flags)
{
	// don't tell the routing table about
	// node ids that we just generated ourself
	if ((o->flags & observer::flag_no_id) == 0)
		m_node.m_table.node_failed(o->id(), o->target_ep());

	if (m_results.empty()) return;

	TORRENT_ASSERT(o->flags & observer::flag_queried);
	if (flags & short_timeout)
	{
		// short timeout means that it has been more than
		// two seconds since we sent the request, and that
		// we'll most likely not get a response. But, in case
		// we do get a late response, keep the handler
		// around for some more, but open up the slot
		// by increasing the branch factor
		if ((o->flags & observer::flag_short_timeout) == 0)
			++m_branch_factor;
		o->flags |= observer::flag_short_timeout;
#ifndef TORRENT_DISABLE_LOGGING
		if (get_node().observer())
		{
			char hex_id[41];
			aux::to_hex(reinterpret_cast<char const*>(&o->id()[0]), 20, hex_id);
			get_node().observer()->log(dht_logger::traversal
				, "[%p] 1ST_TIMEOUT id: %s distance: %d addr: %s branch-factor: %d "
				"invoke-count: %d type: %s"
				, static_cast<void*>(this), hex_id, distance_exp(m_target, o->id())
				, print_address(o->target_addr()).c_str(), m_branch_factor
				, m_invoke_count, name());
		}
#endif
	}
	else
	{
		o->flags |= observer::flag_failed;
		// if this flag is set, it means we increased the
		// branch factor for it, and we should restore it
		if (o->flags & observer::flag_short_timeout)
			--m_branch_factor;

#ifndef TORRENT_DISABLE_LOGGING
		if (get_node().observer())
		{
			char hex_id[41];
			aux::to_hex(reinterpret_cast<char const*>(&o->id()[0]), 20, hex_id);
			get_node().observer()->log(dht_logger::traversal
				, "[%p] TIMEOUT id: %s distance: %d addr: %s branch-factor: %d "
				"invoke-count: %d type: %s"
				, static_cast<void*>(this), hex_id, distance_exp(m_target, o->id())
				, print_address(o->target_addr()).c_str(), m_branch_factor
				, m_invoke_count, name());
		}
#endif

		++m_timeouts;
		TORRENT_ASSERT(m_invoke_count > 0);
		--m_invoke_count;
	}

	if (flags & prevent_request)
	{
		--m_branch_factor;
		if (m_branch_factor <= 0) m_branch_factor = 1;
	}
	bool is_done = add_requests();
	if (is_done) done();
}

void traversal_algorithm::done()
{
#ifndef TORRENT_DISABLE_LOGGING
	int results_target = m_node.m_table.bucket_size();
	int closest_target = 160;
#endif

	for (std::vector<observer_ptr>::iterator i = m_results.begin()
		, end(m_results.end()); i != end; ++i)
	{
		boost::intrusive_ptr<observer> o = *i;
		if ((o->flags & (observer::flag_queried | observer::flag_failed)) == observer::flag_queried)
		{
			// set the done flag on any outstanding queries to prevent them from
			// calling finished() or failed() after we've already declared the traversal
			// done
			o->flags |= observer::flag_done;
		}

#ifndef TORRENT_DISABLE_LOGGING
		if (results_target > 0 && (o->flags & observer::flag_alive) && get_node().observer())
		{
			TORRENT_ASSERT(o->flags & observer::flag_queried);
			char hex_id[41];
			aux::to_hex(reinterpret_cast<char const*>(&o->id()[0]), 20, hex_id);
			get_node().observer()->log(dht_logger::traversal
				, "[%p] id: %s distance: %d addr: %s"
				, static_cast<void*>(this), hex_id, closest_target
				, print_endpoint(o->target_ep()).c_str());

			--results_target;
			int dist = distance_exp(m_target, o->id());
			if (dist < closest_target) closest_target = dist;
		}
#endif
	}

#ifndef TORRENT_DISABLE_LOGGING
	if (get_node().observer())
	{
		get_node().observer()->log(dht_logger::traversal
			, "[%p] COMPLETED distance: %d type: %s"
			, static_cast<void*>(this), closest_target, name());
	}
#endif

	// delete all our references to the observer objects so
	// they will in turn release the traversal algorithm
	m_results.clear();
	m_invoke_count = 0;
}

bool traversal_algorithm::add_requests()
{
	int results_target = m_node.m_table.bucket_size();

	// this only counts outstanding requests at the top of the
	// target list. This is <= m_invoke count. m_invoke_count
	// is the total number of outstanding requests, including
	// old ones that may be waiting on nodes much farther behind
	// the current point we've reached in the search.
	int outstanding = 0;

	// if we're doing aggressive lookups, we keep branch-factor
	// outstanding requests _at the tops_ of the result list. Otherwise
	// we just keep any branch-factor outstanding requests
	bool agg = m_node.settings().aggressive_lookups;

	// Find the first node that hasn't already been queried.
	// and make sure that the 'm_branch_factor' top nodes
	// stay queried at all times (obviously ignoring failed nodes)
	// and without surpassing the 'result_target' nodes (i.e. k=8)
	// this is a slight variation of the original paper which instead
	// limits the number of outstanding requests, this limits the
	// number of good outstanding requests. It will use more traffic,
	// but is intended to speed up lookups
	for (std::vector<observer_ptr>::iterator i = m_results.begin()
		, end(m_results.end()); i != end
		&& results_target > 0
		&& (agg ? outstanding < m_branch_factor
			: m_invoke_count < m_branch_factor);
		++i)
	{
		observer* o = i->get();
		if (o->flags & observer::flag_alive)
		{
			TORRENT_ASSERT(o->flags & observer::flag_queried);
			--results_target;
			continue;
		}
		if (o->flags & observer::flag_queried)
		{
			// if it's queried, not alive and not failed, it
			// must be currently in flight
			if ((o->flags & observer::flag_failed) == 0)
				++outstanding;

			continue;
		}

#ifndef TORRENT_DISABLE_LOGGING
		if (get_node().observer())
		{
			char hex_id[41];
			aux::to_hex(reinterpret_cast<char const*>(&o->id()[0]), 20, hex_id);
			get_node().observer()->log(dht_logger::traversal
				, "[%p] INVOKE nodes-left: %d top-invoke-count: %d "
				"invoke-count: %d branch-factor: %d "
				"distance: %d id: %s addr: %s type: %s"
				, static_cast<void*>(this), int(m_results.end() - i), outstanding, int(m_invoke_count)
				, int(m_branch_factor), distance_exp(m_target, o->id()), hex_id
				, print_address(o->target_addr()).c_str(), name());
		}
#endif

		o->flags |= observer::flag_queried;
		if (invoke(*i))
		{
			TORRENT_ASSERT(m_invoke_count < (std::numeric_limits<boost::uint16_t>::max)());
			++m_invoke_count;
			++outstanding;
		}
		else
		{
			o->flags |= observer::flag_failed;
		}
	}

	// this is the completion condition. If we found m_node.m_table.bucket_size()
	// (i.e. k=8) completed results, without finding any still
	// outstanding requests, we're done.
	// also, if invoke count is 0, it means we didn't even find 'k'
	// working nodes, we still have to terminate though.
	return (results_target == 0 && outstanding == 0) || m_invoke_count == 0;
}

void traversal_algorithm::add_router_entries()
{
#ifndef TORRENT_DISABLE_LOGGING
	if (get_node().observer())
	{
		get_node().observer()->log(dht_logger::traversal
			, "[%p] using router nodes to initiate traversal algorithm %d routers"
			, static_cast<void*>(this), int(std::distance(m_node.m_table.router_begin(), m_node.m_table.router_end())));
	}
#endif
	for (routing_table::router_iterator i = m_node.m_table.router_begin()
		, end(m_node.m_table.router_end()); i != end; ++i)
	{
		add_entry(node_id(0), *i, observer::flag_initial);
	}
}

void traversal_algorithm::init()
{
	m_branch_factor = m_node.branch_factor();
	m_node.add_traversal_algorithm(this);
}

traversal_algorithm::~traversal_algorithm()
{
	m_node.remove_traversal_algorithm(this);
}

void traversal_algorithm::status(dht_lookup& l)
{
	l.timeouts = m_timeouts;
	l.responses = m_responses;
	l.outstanding_requests = m_invoke_count;
	l.branch_factor = m_branch_factor;
	l.type = name();
	l.nodes_left = 0;
	l.first_timeout = 0;

	int last_sent = INT_MAX;
	time_point now = aux::time_now();
	for (std::vector<observer_ptr>::iterator i = m_results.begin()
		, end(m_results.end()); i != end; ++i)
	{
		observer& o = **i;
		if (o.flags & observer::flag_queried)
		{
			last_sent = (std::min)(last_sent, int(total_seconds(now - o.sent())));
			if (o.has_short_timeout()) ++l.first_timeout;
			continue;
		}
		++l.nodes_left;
	}
	l.last_sent = last_sent;
}

void traversal_observer::reply(msg const& m)
{
	bdecode_node r = m.message.dict_find_dict("r");
	if (!r)
	{
#ifndef TORRENT_DISABLE_LOGGING
		if (get_observer())
		{
			get_observer()->log(dht_logger::traversal
				, "[%p] missing response dict"
				, static_cast<void*>(algorithm()));
		}
#endif
		return;
	}

#ifndef TORRENT_DISABLE_LOGGING
	if (get_observer())
	{
		bdecode_node nid = r.dict_find_string("id");
		char hex_id[41];
		aux::to_hex(nid.string_ptr(), 20, hex_id);
		get_observer()->log(dht_logger::traversal
			, "[%p] RESPONSE id: %s invoke-count: %d addr: %s type: %s"
			, static_cast<void*>(algorithm()), hex_id, algorithm()->invoke_count()
			, print_endpoint(target_ep()).c_str(), algorithm()->name());
	}
#endif

	// look for nodes
#if TORRENT_USE_IPV6
	udp protocol = algorithm()->get_node().protocol();
#endif
	char const* nodes_key = algorithm()->get_node().protocol_nodes_key();
	bdecode_node n = r.dict_find_string(nodes_key);
	if (n)
	{
		char const* nodes = n.string_ptr();
		char const* end = nodes + n.string_length();

		while (end - nodes >= 26)
		{
			node_id id;
			std::copy(nodes, nodes + 20, id.begin());
			nodes += 20;
			udp::endpoint ep;
#if TORRENT_USE_IPV6
			if (protocol == udp::v6())
				ep = read_v6_endpoint<udp::endpoint>(nodes);
			else
#endif
				ep = read_v4_endpoint<udp::endpoint>(nodes);
			algorithm()->traverse(id, ep);
		}
	}

	bdecode_node id = r.dict_find_string("id");
	if (!id || id.string_length() != 20)
	{
#ifndef TORRENT_DISABLE_LOGGING
		if (get_observer())
		{
			get_observer()->log(dht_logger::traversal, "[%p] invalid id in response"
				, static_cast<void*>(algorithm()));
		}
#endif
		return;
	}

	// in case we didn't know the id of this peer when we sent the message to
	// it. For instance if it's a bootstrap node.
	set_id(node_id(id.string_ptr()));
}

} } // namespace libtorrent::dht
<|MERGE_RESOLUTION|>--- conflicted
+++ resolved
@@ -280,15 +280,8 @@
 
 void traversal_algorithm::finished(observer_ptr o)
 {
-<<<<<<< HEAD
-#ifdef TORRENT_DEBUG
+#if TORRENT_USE_ASSERTS
 	auto i = std::find(m_results.begin(), m_results.end(), o);
-=======
-#if TORRENT_USE_ASSERTS
-	std::vector<observer_ptr>::iterator i = std::find(
-		m_results.begin(), m_results.end(), o);
->>>>>>> 5ecd00c5
-
 	TORRENT_ASSERT(i != m_results.end() || m_results.size() == 100);
 #endif
 
