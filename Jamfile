--- conflicted
+++ resolved
@@ -518,14 +518,9 @@
 # allowed memory usage on travis-ci
 variant test_release : release
 	: <asserts>production <debug-symbols>on
-<<<<<<< HEAD
 	<invariant-checks>full <boost-link>shared <optimization>off
 	<export-extra>on <debug-iterators>on <threading>multi
-	<inlining>off
-=======
-	  <invariant-checks>full <boost-link>shared <optimization>off
-	  <export-extra>on <debug-iterators>on <threading>multi <inlining>on
->>>>>>> 5f7e2eb9
+	<inlining>on
 	;
 variant test_debug : debug
 	: <logging>on <disk-stats>on
