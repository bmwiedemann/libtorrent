import testing ;
import feature : feature ;

use-project /torrent : .. ;
use-project /libtorrent_test : ../test ;

use-project /libsimulator : libsimulator ;

project
	: requirements
	<simulator>on
	<export-extra>on
	<library>/torrent//torrent
	<library>/libtorrent_test//libtorrent_test
	<source>setup_swarm.cpp
	<source>setup_dht.cpp
	<source>create_torrent.cpp
	<source>utils.cpp
	<toolset>msvc:<cflags>/wd4275
	<toolset>msvc:<cflags>/wd4005
	: default-build
	<threading>multi
	<invariant-checks>full
	<debug-iterators>on
	<asserts>on
	<picker-debugging>on
	;

alias libtorrent-sims :
	[ run test_pause.cpp ]
	[ run test_socks5.cpp ]
	[ run test_checking.cpp ]
	[ run test_optimistic_unchoke.cpp ]
	[ run test_transfer.cpp ]
	[ run test_http_connection.cpp ]
	[ run test_web_seed.cpp ]
	[ run test_auto_manage.cpp ]
	[ run test_torrent_status.cpp ]
	[ run test_swarm.cpp ]
	[ run test_session.cpp ]
	[ run test_super_seeding.cpp ]
	[ run test_utp.cpp ]
	[ run test_dht.cpp ]
	[ run test_dht_bootstrap.cpp ]
	[ run test_dht_storage.cpp ]
	[ run test_pe_crypto.cpp ]
	[ run test_metadata_extension.cpp ]
	[ run test_tracker.cpp ]
	[ run test_thread_pool.cpp ]
	[ run test_ip_filter.cpp ]
	[ run test_dht_rate_limit.cpp ]
	[ run test_fast_extensions.cpp ]
<<<<<<< HEAD
	[ run test_save_resume.cpp ]
=======
	[ run test_file_pool.cpp ]
>>>>>>> faa2029f
	;

run test_error_handling.cpp ;
explicit test_error_handling ;
<|MERGE_RESOLUTION|>--- conflicted
+++ resolved
@@ -50,11 +50,8 @@
 	[ run test_ip_filter.cpp ]
 	[ run test_dht_rate_limit.cpp ]
 	[ run test_fast_extensions.cpp ]
-<<<<<<< HEAD
+	[ run test_file_pool.cpp ]
 	[ run test_save_resume.cpp ]
-=======
-	[ run test_file_pool.cpp ]
->>>>>>> faa2029f
 	;
 
 run test_error_handling.cpp ;
